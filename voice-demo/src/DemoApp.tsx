--- conflicted
+++ resolved
@@ -48,25 +48,6 @@
     }, [])
   );
 
-<<<<<<< HEAD
-  useVoiceClientEvent(
-    VoiceEvent.TrackStarted,
-    useCallback((track, p) => {
-      if (p?.local || !botAudioRef.current) return;
-      botAudioRef.current.srcObject = new MediaStream([track]);
-      botAudioRef.current.play();
-    }, [])
-  );
-
-  useVoiceClientEvent(
-    VoiceEvent.ConfigUpdated,
-    useCallback((config) => {
-      console.log(config);
-    }, [])
-  );
-
-=======
->>>>>>> 64454422
   return (
     <div>
       <style scoped>{`
@@ -105,7 +86,6 @@
       <button disabled={!isConnected} onClick={() => voiceClient?.disconnect()}>
         Disconnect
       </button>
-<<<<<<< HEAD
       <hr />
       <button onClick={() => console.log(voiceClient?.config)}>
         Log config
@@ -123,9 +103,6 @@
         Update config
       </button>
       <audio ref={botAudioRef} autoPlay />
-=======
-      <VoiceClientAudio />
->>>>>>> 64454422
     </div>
   );
 };
