import Daily, {
  DailyCall,
  DailyEventObjectLocalAudioLevel,
  DailyEventObjectParticipant,
  DailyEventObjectParticipantLeft,
  DailyEventObjectRemoteParticipantsAudioLevel,
  DailyEventObjectTrack,
  DailyParticipant,
} from "@daily-co/daily-js";

<<<<<<< HEAD
import { Participant, Transport } from ".";
import { VoiceClientConfigOptions, VoiceClientOptions, VoiceMessage } from "..";
=======
import { Participant, Tracks, Transport } from ".";
import { VoiceClientOptions } from "..";
>>>>>>> 64454422

export class DailyTransport extends Transport {
  private _daily: DailyCall;
  private _localAudioLevelObserver: (level: number) => void;
  private _botAudioLevelObserver: (level: number) => void;
  private _botId: string = "";

  constructor(options: VoiceClientOptions) {
    super(options);

    this._daily = Daily.createCallObject({
      videoSource: false,
      audioSource: options.enableMic ?? false,
      dailyConfig: {},
    });

    this._localAudioLevelObserver = () => {};
    this._botAudioLevelObserver = () => {};
  }

  enableMic(enable: boolean) {
    this._daily.setLocalAudio(enable);
  }

  get isMicEnabled() {
    return this._daily.localAudio();
  }

  tracks() {
    const participants = this._daily?.participants() ?? {};
    const bot = participants?.[this._botId];

    const tracks: Tracks = {
      local: {
        audio: participants?.local?.tracks?.audio?.persistentTrack,
        video: participants?.local?.tracks?.video?.persistentTrack,
      },
    };

    if (bot) {
      tracks.bot = {
        audio: bot?.tracks?.audio?.persistentTrack,
        video: bot?.tracks?.video?.persistentTrack,
      };
    }

    return tracks;
  }

  async connect({ url, token }: { url: string; token: string }) {
    this.attachEventListeners();

    try {
      await this._daily.join({
        // TODO: Remove hardcoded Daily domain
        url: `https://rtvi.daily.co/${url}`,
        token,
      });
    } catch (e) {
      //@TODO: Error handling here
      console.error("Failed to join call", e);
      return;
    }

    this._callbacks.onConnected?.();

    this._localAudioLevelObserver = this.createAudioLevelProcessor(
      dailyParticipantToParticipant(this._daily.participants().local)
    );

    this._daily.startLocalAudioLevelObserver(100);
    this._daily.startRemoteParticipantsAudioLevelObserver(100);
  }

  private attachEventListeners() {
    this._daily.on("track-started", this.handleTrackStarted.bind(this));
    this._daily.on("track-stopped", this.handleTrackStopped.bind(this));
    this._daily.on(
      "participant-joined",
      this.handleParticipantJoined.bind(this)
    );
    this._daily.on("participant-left", this.handleParticipantLeft.bind(this));

    this._daily.on("local-audio-level", this.handleLocalAudioLevel.bind(this));
    this._daily.on(
      "remote-participants-audio-level",
      this.handleRemoteAudioLevel.bind(this)
    );

    this._daily.on("left-meeting", this.handleLeftMeeting.bind(this));
  }

  private detachEventListeners() {
    this._daily.off("track-started", this.handleTrackStarted);
    this._daily.off("track-stopped", this.handleTrackStopped);
    this._daily.off("participant-joined", this.handleParticipantJoined);
    this._daily.off("participant-left", this.handleParticipantLeft);

    this._daily.off("local-audio-level", this.handleLocalAudioLevel);
    this._daily.off(
      "remote-participants-audio-level",
      this.handleRemoteAudioLevel
    );

    this._daily.off("left-meeting", this.handleLeftMeeting);
  }

  async disconnect() {
    this.detachEventListeners();

    this._daily.stopLocalAudioLevelObserver();
    this._daily.stopRemoteParticipantsAudioLevelObserver();

    await this._daily.leave();

    this._callbacks.onDisconnected?.();
  }

  public sendMessage(message: VoiceMessage) {
    this._daily.sendAppMessage(message.serialize(), "*");

    this._callbacks.onConfigUpdated?.(message.data as VoiceClientConfigOptions);
  }

  private handleTrackStarted(ev: DailyEventObjectTrack) {
    this._callbacks.onTrackStarted?.(
      ev.track,
      ev.participant ? dailyParticipantToParticipant(ev.participant) : undefined
    );
  }

  private handleTrackStopped(ev: DailyEventObjectTrack) {
    this._callbacks.onTrackStopped?.(
      ev.track,
      ev.participant ? dailyParticipantToParticipant(ev.participant) : undefined
    );
  }

  private handleParticipantJoined(ev: DailyEventObjectParticipant) {
    const p = dailyParticipantToParticipant(ev.participant);

    this._callbacks.onParticipantJoined?.(p);

    if (p.local) return;

    this._botAudioLevelObserver = this.createAudioLevelProcessor(p);

    this._botId = ev.participant.session_id;

    this._callbacks.onBotConnected?.(p);
  }

  private handleParticipantLeft(ev: DailyEventObjectParticipantLeft) {
    const p = dailyParticipantToParticipant(ev.participant);

    this._callbacks.onParticipantLeft?.(p);

    if (p.local) return;

    this._botId = "";

    this._callbacks.onBotDisconnected?.(p);
  }

  private handleLocalAudioLevel(ev: DailyEventObjectLocalAudioLevel) {
    this._localAudioLevelObserver(ev.audioLevel);
    this._callbacks.onLocalAudioLevel?.(ev.audioLevel);
  }

  private handleRemoteAudioLevel(
    ev: DailyEventObjectRemoteParticipantsAudioLevel
  ) {
    const participants = this._daily.participants();
    const ids = Object.keys(ev.participantsAudioLevel);
    for (let i = 0; i < ids.length; i++) {
      const id = ids[i];
      const level = ev.participantsAudioLevel[id];
      this._botAudioLevelObserver(level);
      this._callbacks.onRemoteAudioLevel?.(
        level,
        dailyParticipantToParticipant(participants[id])
      );
    }
  }

  private handleLeftMeeting() {
    this._botId = "";
    this._callbacks.onDisconnected?.();
  }

  private createAudioLevelProcessor(
    participant: Participant,
    threshold: number = 0.05,
    silenceDelay: number = 750 // in milliseconds
  ) {
    let speaking = false;
    let silenceTimeout: ReturnType<typeof setTimeout> | null = null;

    return (level: number): void => {
      if (level > threshold) {
        if (silenceTimeout) {
          clearTimeout(silenceTimeout);
          silenceTimeout = null;
        }
        if (!speaking) {
          speaking = true;
          if (participant.local) {
            this._callbacks.onLocalStartedTalking?.();
          } else {
            this._callbacks.onBotStartedTalking?.(participant);
          }
        }
      } else if (speaking && !silenceTimeout) {
        silenceTimeout = setTimeout(() => {
          speaking = false;
          if (participant.local) {
            this._callbacks.onLocalStoppedTalking?.();
          } else {
            this._callbacks.onBotStoppedTalking?.(participant);
          }
          silenceTimeout = null; // Ensure to reset the timeout to null
        }, silenceDelay);
      }
    };
  }
}

const dailyParticipantToParticipant = (p: DailyParticipant): Participant => ({
  id: p.user_id,
  local: p.local,
  name: p.user_name,
});<|MERGE_RESOLUTION|>--- conflicted
+++ resolved
@@ -8,13 +8,8 @@
   DailyParticipant,
 } from "@daily-co/daily-js";
 
-<<<<<<< HEAD
-import { Participant, Transport } from ".";
+import { Participant, Tracks, Transport } from ".";
 import { VoiceClientConfigOptions, VoiceClientOptions, VoiceMessage } from "..";
-=======
-import { Participant, Tracks, Transport } from ".";
-import { VoiceClientOptions } from "..";
->>>>>>> 64454422
 
 export class DailyTransport extends Transport {
   private _daily: DailyCall;
