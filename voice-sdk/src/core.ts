import { EventEmitter } from "events";
import type TypedEmitter from "typed-emitter";

import { VoiceEvent, VoiceEvents } from "./events";
import { DailyTransport, Participant, Transport } from "./transport";
import * as VoiceErrors from "./errors";
import { VoiceClientConfigOptions, VoiceClientOptions, VoiceMessage } from ".";

export type VoiceEventCallbacks = Partial<{
  onConnected: () => void;
  onDisconnected: () => void;
  onStateChange: (state: string) => void;

  onConfigUpdated: (config: VoiceClientConfigOptions) => void;

  onBotConnected: (participant: Participant) => void;
  onBotDisconnected: (participant: Participant) => void;

  onParticipantJoined: (participant: Participant) => void;
  onParticipantLeft: (participant: Participant) => void;

  onTrackStarted: (track: MediaStreamTrack, participant?: Participant) => void;
  onTrackStopped: (track: MediaStreamTrack, participant?: Participant) => void;

  onLocalAudioLevel: (level: number) => void;
  onRemoteAudioLevel: (level: number, participant: Participant) => void;

  onBotStartedTalking: (participant: Participant) => void;
  onBotStoppedTalking: (participant: Participant) => void;
  onLocalStartedTalking: () => void;
  onLocalStoppedTalking: () => void;

  // @@ Not yet implemented @@
  // onTextFrame: (text: string) => void;
}>;

export abstract class Client extends (EventEmitter as new () => TypedEmitter<VoiceEvents>) {
  private _transport: Transport;
  private readonly _baseUrl: string;
  private readonly _apiKey: string;

  constructor(options: VoiceClientOptions) {
    super();
    this._baseUrl = options.baseUrl || "https://rtvi.pipecat.bot";
    this._apiKey = options.apiKey;

    // Wrap transport callbacks with events for developer convenience
    const wrappedCallbacks: VoiceEventCallbacks = {
      ...options.callbacks,
      onConnected: () => {
        options?.callbacks?.onConnected?.();
        this.emit(VoiceEvent.Connected);
      },
      onDisconnected: () => {
        options?.callbacks?.onDisconnected?.();
        this.emit(VoiceEvent.Disconnected);
      },
      onStateChange: (state) => {
        options?.callbacks?.onStateChange?.(state);
        this.emit(VoiceEvent.TransportStateChanged, state);
      },
      onConfigUpdated: (config: VoiceClientConfigOptions) => {
        options?.callbacks?.onConfigUpdated?.(config);
        this.emit(VoiceEvent.ConfigUpdated, config);
      },
      onParticipantJoined: (p) => {
        options?.callbacks?.onParticipantJoined?.(p);
        this.emit(VoiceEvent.ParticipantConnected, p);
      },
      onParticipantLeft: (p) => {
        options?.callbacks?.onParticipantLeft?.(p);
        this.emit(VoiceEvent.ParticipantLeft, p);
      },
      onTrackStarted: (track, p) => {
        options?.callbacks?.onTrackStarted?.(track, p);
        this.emit(VoiceEvent.TrackStarted, track, p);
      },
      onTrackStopped: (track, p) => {
        options?.callbacks?.onTrackStopped?.(track, p);
        this.emit(VoiceEvent.TrackedStopped, track, p);
      },
      onBotStartedTalking: (p) => {
        options?.callbacks?.onBotStartedTalking?.(p);
        this.emit(VoiceEvent.BotStartedTalking, p);
      },
      onBotStoppedTalking: (p) => {
        options?.callbacks?.onBotStoppedTalking?.(p);
        this.emit(VoiceEvent.BotStoppedTalking, p);
      },
      onRemoteAudioLevel: (level, p) => {
        options?.callbacks?.onRemoteAudioLevel?.(level, p);
        this.emit(VoiceEvent.RemoteAudioLevel, level, p);
      },
      onLocalStartedTalking: () => {
        options?.callbacks?.onLocalStartedTalking?.();
        this.emit(VoiceEvent.LocalStartedTalking);
      },
      onLocalStoppedTalking: () => {
        options?.callbacks?.onLocalStoppedTalking?.();
        this.emit(VoiceEvent.LocalStoppedTalking);
      },
      onLocalAudioLevel: (level) => {
        options?.callbacks?.onLocalAudioLevel?.(level);
        this.emit(VoiceEvent.LocalAudioLevel, level);
      },
    };

    // Instantiate the transport
    this._transport = options?.config?.transport
      ? new options.config.transport({
          ...options,
          callbacks: wrappedCallbacks,
        })!
      : new DailyTransport({
          ...options,
          callbacks: wrappedCallbacks,
        });
  }

  public async start(config: VoiceClientConfigOptions) {
    if (!this._apiKey) {
      throw new Error("API Key is required");
    }

    /**
     * SOF: placeholder service-side logic
     */
    // Handshake with the server to get the room and token
    // Note: this should be done on the server side
    const { room, token } = await fetch(`${this._baseUrl}/authenticate`, {
      method: "POST",
      mode: "cors",
      headers: {
        "Content-Type": "application/json",
        Authorization: `Bearer ${this._apiKey}`,
      },
    }).then((res) => res.json());

    if (!room || !token) {
      // In lieu of proper error codes, a failed authentication indicates
      // the server is busy.
      throw new VoiceErrors.RateLimitError();
    }
    /**
     * EOF: placeholder service-side logic
     */

    try {
      await fetch(`${this._baseUrl}/start_bot`, {
        method: "POST",
        mode: "cors",
        headers: {
          "Content-Type": "application/json",
        },
        body: JSON.stringify({ room }),
      });
    } catch {
      throw new VoiceErrors.BotStartError(`Failed to start bot at URL ${room}`);
    }

    await this._transport.connect({
      url: room,
      token,
    });

    // Send app message with config to the transport
    //this._transport.sendMessage(VoiceMessage.config(config));
  }

  public async disconnect() {
    await this._transport.disconnect();
  }

  public enableMic(enable: boolean) {
    this._transport.enableMic(enable);
  }

  public get isMicEnabled(): boolean {
    return this._transport.isMicEnabled;
  }

<<<<<<< HEAD
  // Handlers
  protected handleConfigUpdate(config: VoiceClientConfigOptions) {
    // Send app message on the transport
    // If successfull, the transport will trigger the onConfigUpdate callback
    this._transport.sendMessage(VoiceMessage.config(config));
=======
  public tracks() {
    return this._transport.tracks();
>>>>>>> 64454422
  }
}<|MERGE_RESOLUTION|>--- conflicted
+++ resolved
@@ -164,7 +164,7 @@
     });
 
     // Send app message with config to the transport
-    //this._transport.sendMessage(VoiceMessage.config(config));
+    this._transport.sendMessage(VoiceMessage.config(config));
   }
 
   public async disconnect() {
@@ -179,15 +179,14 @@
     return this._transport.isMicEnabled;
   }
 
-<<<<<<< HEAD
   // Handlers
   protected handleConfigUpdate(config: VoiceClientConfigOptions) {
     // Send app message on the transport
     // If successfull, the transport will trigger the onConfigUpdate callback
     this._transport.sendMessage(VoiceMessage.config(config));
-=======
+  }
+
   public tracks() {
     return this._transport.tracks();
->>>>>>> 64454422
   }
 }