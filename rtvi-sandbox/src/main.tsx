--- conflicted
+++ resolved
@@ -13,6 +13,12 @@
   },
   config: [
     {
+      service: "tts",
+      options: [
+        { name: "voice", value: "79a125e8-cd45-4c13-8a67-188112f4dd22" },
+      ],
+    },
+    {
       service: "llm",
       options: [
         { name: "model", value: "meta-llama/Meta-Llama-3.1-8B-Instruct-Turbo" },
@@ -26,12 +32,6 @@
             },
           ],
         },
-      ],
-    },
-    {
-      service: "tts",
-      options: [
-        { name: "voice", value: "79a125e8-cd45-4c13-8a67-188112f4dd22" },
       ],
     },
   ],
@@ -182,11 +182,8 @@
   console.log("[EVENT] User disconnected");
 });
 
-<<<<<<< HEAD
-=======
 // voiceClient.helper<LLMHelper>("llm").llmContext();
 
->>>>>>> 870e6f5c
 const rootContainer = document.querySelector("#app") ?? document.body;
 
 const root = createRoot(rootContainer);
